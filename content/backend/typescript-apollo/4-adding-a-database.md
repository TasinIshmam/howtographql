--- conflicted
+++ resolved
@@ -160,11 +160,7 @@
 ✔ Generated Prisma Client (3.5.0) to ./node_modules/@prisma/client in 302ms
 ```
 
-<<<<<<< HEAD
-This means that Prisma has automatically generated the Prisma _Client_ based on your data model. Prisma Client contains everything you need to run queries against your database. Just like Nexus it is designed to be completely type-safe. By default, Prisma Client is generated in `/node_modules/@prisma/client`, which can be imported and used in your code.
-=======
 This means that Prisma has automatically generated _Prisma Client_ based on your data model. Prisma Client contains everything you need to run queries against your database. Just like Nexus it is designed to be completely type-safe. By default, Prisma Client is generated in `/node_modules/@prisma/client`, which can be imported and used in your code.
->>>>>>> a870c49a
 
 > *Note:* If for whatever reason you would like to regenerate Prisma Client, you can always do so independent of a migration using the `npx prisma generate` command.
 
