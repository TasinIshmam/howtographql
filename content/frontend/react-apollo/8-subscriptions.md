---
title: Realtime Updates with GraphQL Subscriptions
pageTitle: "Realtime with GraphQL Subscriptions, React & Apollo Tutorial"
description: "Learn how to implement realtime functionality using GraphQL subscriptions with Apollo Client & React. The websockets will be handled by subscriptions-transport-ws."
question: "What transport does Apollo use to implement subscriptions?"
answers: ["WebSockets", "TCP", "UDP", "HTTP 2"]
correctAnswer: 0
videoId: ""
duration: 0		
videoAuthor: ""
---

This section is all about bringing realtime functionality into the app by using GraphQL subscriptions.

### What are GraphQL Subscriptions?

Subscriptions are a GraphQL feature allowing the server to send data to its clients when a specific _event_ happens. Subscriptions are usually implemented with [WebSockets](https://en.wikipedia.org/wiki/WebSocket), where the server holds a steady connection to the client. This means when working with subscriptions, you're breaking the _Request-Response-Cycle_ that was used for all previous interactions with the API. The client now initiates a steady connection with the server by specifying which event it is interested in. Every time this particular event then happens, the server uses the connection to push the expected data to the client.

### Subscriptions with Apollo

When using Apollo, you need to configure your `ApolloClient` with information about the subscriptions endpoint. This is done by adding another `ApolloLink` to the Apollo middleware chain. This time, it's the `WebSocketLink` from the [`apollo-link-ws`](https://github.com/apollographql/apollo-link/tree/master/packages/apollo-link-ws) package.

Go and add this dependency to your app first.

<Instruction>

Open a terminal and navigate to the project's root directory. Then execute the following command:

```bash(path=".../hackernews-react-apollo")
yarn add apollo-link-ws
```

> **Note**: For apollo-link-ws to work you also need to install subscriptions-transport-ws

```
yarn add subscriptions-transport-ws
```

</Instruction>

Next, make sure your `ApolloClient` instance knows about the subscription server.

<Instruction>

Open `index.js` and add the following import to the top of the file:

```js(path=".../hackernews-react-apollo/src/index.js")
import { split } from 'apollo-link'
import { WebSocketLink } from 'apollo-link-ws'
import { getMainDefinition } from 'apollo-utilities'
```

</Instruction>

Notice that you're now also importing the `split` function from 'apollo-link'.

<Instruction>

Now create a new `WebSocketLink` that represents the WebSocket connection. Use `split` for proper "routing" of the requests and update the constructor call of `ApolloClient` like so:

```js(path=".../hackernews-react-apollo/src/index.js")
const wsLink = new WebSocketLink({
  uri: `ws://localhost:4000`,
  options: {
    reconnect: true,
    connectionParams: {
      authToken: localStorage.getItem(AUTH_TOKEN),
    }
  }
})

const link = split(
  ({ query }) => {
    const { kind, operation } = getMainDefinition(query)
    return kind === 'OperationDefinition' && operation === 'subscription'
  },
  wsLink,
  authLink.concat(httpLink)
)

const client = new ApolloClient({
  link,
  cache: new InMemoryCache()
})
```

</Instruction>

You're instantiating a `WebSocketLink` that knows the subscriptions endpoint. The subscriptions endpoint in this case is similar to the HTTP endpoint, except that it uses the `ws` instead of `http` protocol. Notice that you're also authenticating the websocket connection with the user's `token` that you retrieve from `localStorage`.

[`split`](https://github.com/apollographql/apollo-link/blob/98eeb1deb0363384f291822b6c18cdc2c97e5bdb/packages/apollo-link/src/link.ts#L33) is used to "route" a request to a specific middleware link. It takes three arguments, the first one is a `test` function which returns a boolean. The remaining two arguments are again of type `ApolloLink`. If `test` returns `true`, the request will be forwarded to the link passed as the second argument. If `false`, to the third one.

In your case, the `test` function is checking whether the requested operation is a _subscription_. If this is the case, it will be forwarded to the `wsLink`, otherwise (if it's a _query_ or _mutation_), the `authLink.concat(httpLink)` will take care of it:

![](https://cdn-images-1.medium.com/max/720/1*KwnMO21k0d3UbyKWnlbeJg.png)
_Picture taken from [Apollo Link: The modular GraphQL network stack](https://dev-blog.apollodata.com/apollo-link-the-modular-graphql-network-stack-3b6d5fcf9244) by [Evans Hauser](https://twitter.com/EvansHauser)_

### Subscribing to new links

For the app to update in realtime when new links are created, you need to subscribe to events that are happening on the `Link` type. There generally are three kinds of events you can subscribe to when using Prisma:

- a new `Link` is _created_
- an existing `Link` is _updated_
- an existing `Link` is _deleted_

You'll implement the subscription in the `LinkList` component since that's where all the links are rendered.

<Instruction>

Open `LinkList.js` and update current component as follow:

```js{11-13,18,22}(path=".../hackernews-react-apollo/src/components/LinkList.js")
class LinkList extends Component {
  _updateCacheAfterVote = (store, createVote, linkId) => {
    const data = store.readQuery({ query: FEED_QUERY })

    const votedLink = data.feed.links.find(link => link.id === linkId)
    votedLink.votes = createVote.link.votes

    store.writeQuery({ query: FEED_QUERY, data })
  }

  _subscribeToNewLinks = async () => {
    // ... you'll implement this 🔜
  }

  render() {
    return (
      <Query query={FEED_QUERY}>
        {({ loading, error, data, subscribeToMore }) => {
          if (loading) return <div>Fetching</div>
          if (error) return <div>Error</div>

          this._subscribeToNewLinks(subscribeToMore)

          const linksToRender = data.feed.links

          return (
            <div>
              {linksToRender.map((link, index) => (
                <Link
                  key={link.id}
                  link={link}
                  index={index}
                  updateStoreAfterVote={this._updateCacheAfterVote}
                />
              ))}
            </div>
          )
        }}
      </Query>
    )
  }
}
```

</Instruction>

Let's understand what's going on here! You're using the `<Query />` component as always but now you're using [`subscribeToMore`](https://www.apollographql.com/docs/react/features/subscriptions.html#subscribe-to-more) received as prop into the component’s render prop function. Calling `_subscribeToNewLinks` with its respective `subscribeToMore` function you make sure that the component actually subscribes to the events. This call opens up a websocket connection to the subscription server.

<Instruction>

Still in `LinkList.js` implement `_subscribeToNewLinks` like so:

```js(path=".../hackernews-react-apollo/src/components/LinkList.js")
_subscribeToNewLinks = subscribeToMore => {
  subscribeToMore({
    document: NEW_LINKS_SUBSCRIPTION,
    updateQuery: (prev, { subscriptionData }) => {
      if (!subscriptionData.data) return prev
      const newLink = subscriptionData.data.newLink
      const exists = prev.feed.links.find(({ id }) => id === newLink.id);
      if (exists) return prev;

      return Object.assign({}, prev, {
        feed: {
          links: [newLink, ...prev.feed.links],
          count: prev.feed.links.length + 1,
          __typename: prev.feed.__typename
        }
      })
    }
  })
}
```

</Instruction>

You're passing two arguments to `subscribeToMore`:

1.  `document`: This represents the subscription query itself. In your case, the subscription will fire every time a new link is created.
<<<<<<< HEAD
1.  `updateQuery`: Similar to cache `update` prop, this function allows you to determine how the store should be updated with the information that was sent by the server after the event occurred. In fact, it follows exactly the same principle as a [Redux reducer](http://redux.js.org/docs/basics/Reducers.html): It takes as arguments the previous state (of the query that `subscribeToMore` was called on) and the subscription data that's sent by the server. You can then determine how to merge the subscription data into the existing state and return the updated data. All you're doing inside `updateQuery` is retrieving the new link from the received `subscriptionData`, merging it into the existing list of links and returning the result of this operation.
=======
1.  `updateQuery`: Similar to cache `update` prop, this function allows you to determine how the store should be updated with the information that was sent by the server after the event occurred. In fact, it follows exactly the same principle as a [Redux reducer](http://redux.js.org/docs/basics/Reducers.html): It takes as arguments the previous state (of the query that `subscribeToMore` was called on) and the subscription data that's sent by the server. You can then determine how to merge the subscription data into the existing state and return the updated data. All you're doing inside `updateQuery` is retrieving the new link from the received `subscriptionData`, merge it into the existing list of links and return the result of this operation.
>>>>>>> 1f56f4be

<Instruction>

The last thing you need to do for this to work is add the `NEW_LINKS_SUBSCRIPTION` to the top of the file:

```js(path=".../hackernews-react-apollo/src/components/LinkList.js")
const NEW_LINKS_SUBSCRIPTION = gql`
  subscription {
    newLink {
      id
      url
      description
      createdAt
      postedBy {
        id
        name
      }
      votes {
        id
        user {
          id
        }
      }
    }
  }
`
```

</Instruction>

Awesome, that's it! You can test your implementation by opening two browser windows. In the first window, you have your application running on `http://localhost:3000/`. The second window you use to open a Playground and send a `post` mutation. When you're sending the mutation, you'll see the app update in realtime! ⚡️

> **ATTENTION**: There's a currently a [bug](https://github.com/apollographql/apollo-link/issues/428) in the `apollo-link-ws` package that will prevent your app from running due to the following error: `Module not found: Can't resolve 'subscriptions-transport-ws' in '/.../hackernews-react-apollo/node_modules/apollo-link-ws/lib'`
> The workaround until it's fixed is to manually install the `subscriptions-transport-ws` package with `yarn add subscriptions-transport-ws`.
> There's also another [bug](https://github.com/graphcool/graphql-yoga/issues/101) in `graphql-yoga` which causes the subscription to fire multiple times (while the link is in fact only created once). After reloading the site, you'll see the correct number of links.

### Subscribing to new votes

Next you'll subscribe to new votes that are submitted by other users so that the latest vote count is always visible in the app.

<Instruction>

Open `LinkList.js` and add the following method to the `LinkList` component:

```js(path=".../hackernews-react-apollo/src/components/LinkList.js")
_subscribeToNewVotes = subscribeToMore => {
  subscribeToMore({
    document: NEW_VOTES_SUBSCRIPTION
  })
}
```

</Instruction>

Similar as before, you're calling `subscribeToMore` but now using `NEW_VOTES_SUBSCRIPTION` as document. This time you're passing in a subscription that asks for newly created votes. When the subscription fires, Apollo Client automatically updates the link that was voted on.

<Instruction>

Still in `LinkList.js` add the `NEW_VOTES_SUBSCRIPTION` to the top of the file:

```js(path=".../hackernews-react-apollo/src/components/LinkList.js")
const NEW_VOTES_SUBSCRIPTION = gql`
  subscription {
    newVote {
      id
      link {
        id
        url
        description
        createdAt
        postedBy {
          id
          name
        }
        votes {
          id
          user {
            id
          }
        }
      }
      user {
        id
      }
    }
  }
`
```

</Instruction>

<Instruction>

Finally, go ahead and call `_subscribeToNewVotes` inside `render` as well you did with `_subscribeToNewLinks`:

```js{2}(path=".../hackernews-react-apollo/src/components/LinkList.js")
this._subscribeToNewLinks(subscribeToMore)
this._subscribeToNewVotes(subscribeToMore)
```

</Instruction>

Fantastic! Your app is now ready for realtime and will immediately update links and votes whenever they're created by other users.<|MERGE_RESOLUTION|>--- conflicted
+++ resolved
@@ -189,11 +189,7 @@
 You're passing two arguments to `subscribeToMore`:
 
 1.  `document`: This represents the subscription query itself. In your case, the subscription will fire every time a new link is created.
-<<<<<<< HEAD
 1.  `updateQuery`: Similar to cache `update` prop, this function allows you to determine how the store should be updated with the information that was sent by the server after the event occurred. In fact, it follows exactly the same principle as a [Redux reducer](http://redux.js.org/docs/basics/Reducers.html): It takes as arguments the previous state (of the query that `subscribeToMore` was called on) and the subscription data that's sent by the server. You can then determine how to merge the subscription data into the existing state and return the updated data. All you're doing inside `updateQuery` is retrieving the new link from the received `subscriptionData`, merging it into the existing list of links and returning the result of this operation.
-=======
-1.  `updateQuery`: Similar to cache `update` prop, this function allows you to determine how the store should be updated with the information that was sent by the server after the event occurred. In fact, it follows exactly the same principle as a [Redux reducer](http://redux.js.org/docs/basics/Reducers.html): It takes as arguments the previous state (of the query that `subscribeToMore` was called on) and the subscription data that's sent by the server. You can then determine how to merge the subscription data into the existing state and return the updated data. All you're doing inside `updateQuery` is retrieving the new link from the received `subscriptionData`, merge it into the existing list of links and return the result of this operation.
->>>>>>> 1f56f4be
 
 <Instruction>
 
