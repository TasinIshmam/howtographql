--- conflicted
+++ resolved
@@ -42,14 +42,13 @@
     name: 'Bojan Tomic',
   },
   {
-<<<<<<< HEAD
     avatar: require('../assets/graphics/contributors/maira.png'),
     bio:
       "Maira is a software engineer at VTEX, currently working with GraphQL every day. She loves web development and learning new technologies that make it even more enjoyable.",
     job: 'Developer @ VTEX',
     link: 'https://github.com/mairatma',
     name: 'Maira Bello',
-=======
+  },
     avatar: require('../assets/graphics/contributors/ben.jpg'),
     bio:
       "A full time Elixir developer at CargoSense, Ben is a co-author of the Absinthe GraphQL implementation for Elixir.",
@@ -64,7 +63,6 @@
     job: 'CTO @ Cargosense',
     link: 'https://twitter.com/wbruce',
     name: 'Bruce Williams',
->>>>>>> be9d6f7b
   },
 ]
 
